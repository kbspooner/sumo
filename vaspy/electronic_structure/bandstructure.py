<<<<<<< HEAD
import math
from itertools import chain

import spglib
import seekpath
=======
# coding: utf-8
# Copyright (c) Scanlon Materials Theory Group
# Distributed under the terms of the MIT License.

"""
Module containing helper functions for dealing with band structures.

todo:
  * Extend get projections to allow specifying lm orbitals and atomic sites.
"""

>>>>>>> 29576c05
import numpy as np
import itertools as it

from collections import defaultdict

from pymatgen.electronic_structure.core import Spin
from pymatgen.electronic_structure.bandstructure import (BandStructure,
                                                         BandStructureSymmLine)


def get_projections_by_branches(bs, selection, normalise=None):
    """Returns orbital projections for each branch in a band structure.

    Args:
<<<<<<< HEAD
        structure (Structure): A pymatgen structure object.
        symprec (float): The tolerance for determining the crystal symmetry.

    Attributes:
        kpoints (dict): The high-symmetry k-point labels and their coordinates
            as {label: coords}.
        path (list): The high-symmetry k-point path. Each subpath is provided
            as a list. E.g. [['A', 'B'], ['C', 'D']].
        prim (Structure): The standardised primitive cell structure needed for
            to obtain the correct band structure.
        conv (Structure): The standardised conventional cell structure.
        lattice_type (str): The Bravais lattice system. Hexagonal cells are 
            separated into rhombohedral and hexagonal lattices.7
        spg_symbol (str): The international space group symbol.
        spg_number (int): The international space group number.
        path_string (str): The high-symmetry k-point path formatted with arrows 
            and showing disconnections between subpaths. For example:
            "X -> Gamma | Y -> Z".
    """
=======
        bs (:obj:`~pymatgen.electronic_structure.bandstructure.BandStructureSymmLine`):
            The band structure.
        selection (list): A list of :obj:`tuple` or :obj:`string`
            identifying which projections to return. Projections can be
            specified by both element and orbital, for example::
>>>>>>> 29576c05

                [('Sn', 's'), ('Bi', 'p'), ('S', 'p')]

            If just the element is specified then all the orbitals of that
            element are combined. For example, the following will combine
            all the S orbitals into a single projection::

                [('Bi', 's'), ('Bi', 'p'), 'S']

            Particular orbitals can also be combined, for example::

                [('Bi', 's'), ('Bi', 'p'), ('S', ('s', 'p', 'd'))]

        normalise (:obj:`str`, optional): Normalisation the projections.
            Options are:

              * ``'all'``: Projections normalised against the sum of all
                   other projections.
              * ``'select'``: Projections normalised against the sum of the
                   selected projetions.
              * ``None``: No normalisation performed.

            Defaults to ``None``.

    Returns:
        list: A ``list`` of orbital projections for each branch of the band
        structure, in the same order as specified in ``selection``, with
        the format::

            [ [ {spin: projections} ], [ {spin: projections} ], ... ]

        Where spin is a :obj:`pymatgen.electronic_structure.core.Spin`
        object and projections is a :obj:`numpy.array` of::

            projections[band_index][kpoint_index]

        If there are no projections in the band structure, then an array of
        zeros is returned for each spin.
    """
    spins = bs.bands.keys()
    projections = get_projections(bs, selection, normalise=normalise)

    branches = []
    for b in bs.branches:
        s = b['start_index']
        e = b['end_index'] + 1

        branch_proj = projections.copy()
        for spin, i in it.product(spins, range(len(projections))):
            branch_proj[i][spin] = projections[i][spin][:, s:e]

        branches.append(branch_proj)
    return branches


def get_projections(bs, selection, normalise=None):
    """Returns orbital projections from a band structure.

    Args:
        bs (:obj:`~pymatgen.electronic_structure.bandstructure.BandStructureSymmLine`):
            The band structure.
        selection (list): A list of :obj:`tuple` or :obj:`string`
            identifying which projections to return. Projections can be
            specified by both element and orbital, for example::

                [('Bi', 's'), ('Bi', 'p'), ('S', 'p')]

            If just the element is specified then all the orbitals of
            that element are combined. For example, the following will combine
            all the S orbitals into a single projection::

                [('Bi', 's'), ('Bi', 'p'), 'S']

            Particular orbitals can also be combined, for example::

                [('Bi', 's'), ('Bi', 'p'), ('S', ('s', 'p', 'd'))]

        normalise (:obj:`str`, optional): Normalisation the projections.
            Options are:

              * ``'all'``: Projections normalised against the sum of all
                   other projections.
              * ``'select'``: Projections normalised against the sum of the
                   selected projetions.
              * ``None``: No normalisation performed.

            Defaults to ``None``.

    Returns:
        list: A ``list`` of orbital projections, in the same order as specified
        in ``selection``, with the format::

<<<<<<< HEAD
    Args:
        structure (Structure): A pymatgen structure object.
        symprec (float): The tolerance for determining the crystal symmetry.

    Attributes:
        kpoints (dict): The high-symmetry k-point labels and their coordinates
            as {label: coords}.
        path (list): The high-symmetry k-point path. Each subpath is provided
            as a list. E.g. [['A', 'B'], ['C', 'D']].
        prim (Structure): The standardised primitive cell structure needed for
            to obtain the correct band structure.
        conv (Structure): The standardised conventional cell structure.
        lattice_type (str): The Bravais lattice system. Hexagonal cells are
            separated into rhombohedral and hexagonal lattices.
        spg_symbol (str): The international space group symbol.
        spg_number (int): The international space group number.
        path_string (str): The high-symmetry k-point path formatted with arrows
            and showing disconnections between subpaths. For example:
            "X -> Gamma | Y -> Z".
    """

    def __init__(self, structure, symprec=1e-3):
        Kpath.__init__(self, structure, symprec=symprec)


        self._kpath = self.kpath_from_seekpath(self._seek_data['path'],
                                               self._seek_data['point_coords'])

    @classmethod
    def kpath_from_seekpath(cls, path, point_coords):
        """Convert seekpath-formatted kpoints path to vaspy-preferred format

        If 'GAMMA' is used as a label this will be replaced by '\Gamma'.

        Args:
            path (list): A list of 2-tuples containing the labels at each side
                of each segment of the k-point path 
                [(A, B), (B, C), (C, D), ...] where a break in the sequence is
                indicated by a non-repeating label e.g.
                [(A, B), (B, C), (D, E), ...] for a break between C and D.
            point_coords (dict): Dict of coordinates corresponding to k-point
                labels. {'GAMMA': [0., 0., 0.], ...}
        Returns:
            dict: {'path', [[l1, l2, l3], [l4, l5], ...],
                   'kpoints', {l1: [a1, b1, c1], l2: [a2, b2, c2], ...}}
        """

        # convert from seekpath format e.g. [(l1, l2), (l2, l3), (l4, l5)]
        # to our preferred representation [[l1, l2, l3], [l4, l5]]
        seekpath = path.copy()

        path = [[seekpath[0][0]]]
        for (k1, k2) in seekpath:
            if path[-1] and path[-1][-1] == k1:
                path[-1].append(k2)
            else:
                path.append([k1, k2])        

        # Rebuild kpoints dictionary skipping any positions not on path
        # (chain(*list) flattens nested list; set() removes duplicates.)
        kpoints = {p: point_coords[p] for p in set(chain(*path))}

        # Every path should include Gamma-point. Change the label to \Gamma
        assert 'GAMMA' in kpoints
        kpoints['\Gamma'] = kpoints.pop('GAMMA')
        path = [[label.replace('GAMMA', '\Gamma') for label in subpath]
                for subpath in path]
        
        return {'kpoints': kpoints, 'path': path}

class PymatgenKpath(Kpath):
    """Calculate the high-symmetry k-point path using pymatgen.

    More detail on the paths generated by SeeK-path can be found in the
    pymatgen documentation. They are based on the paper:
    Setyawan, W., & Curtarolo, S. (2010) High-throughput electronic band
    structure calculations: Challenges and tools. Computational Materials
    Science, 49(2), 299-312. doi:10.1016/j.commatsci.2010.05.010

    These paths should be used with primitive structures that comply with the
    definition from the paper. This structure can be accessed using the
    `prim` attribute and compliance between the provided structure and
    standardised structure checked using the `correct_structure` method.
=======
            [ {spin: projections}, {spin: projections} ... ]

        Where spin is a :obj:`pymatgen.electronic_structure.core.Spin`
        object and projections is a :obj:`numpy.array` of::
>>>>>>> 29576c05

            projections[band_index][kpoint_index]

        If there are no projections in the band structure, then an array of
        zeros is returned for each spin.
    """
    spins = bs.bands.keys()
    nbands = bs.nb_bands
    nkpts = len(bs.kpoints)

    # if we are to normalise the data later we need access to all projections
    elements = bs.structure.symbol_set
    all_orbitals = ['s', 'p', 'd', 'f']

    # dictio has the form: {'el1': [s, p, d, f], 'el2': [s, p, d, f]...}
    dictio = dict(zip(elements, [all_orbitals]*len(elements)))

    # bs.get_projection_on_elements_and_orbitals() returns the data in a
    # really fustrating format, namely:
    #     {spin: [band_index][kpoint_index]{element: {orbital: projection}}}
    all_proj = bs.get_projections_on_elements_and_orbitals(dictio)

    # Make a defaultdict of defaultdicts
    dict_proj = defaultdict(lambda: defaultdict(dict))
    sum_proj = dict(zip(spins, [np.zeros((nbands, nkpts))] * len(spins)))

    # store the projections for all elements and orbitals in a useable format
    for spin, element, orbital in it.product(spins, elements, all_orbitals):

        # convert data to [nb][nk][projection]
        el_orb_proj = [[all_proj[spin][nb][nk][element][orbital]
                        for nk in range(nkpts)] for nb in range(nbands)]

        dict_proj[element][orbital][spin] = np.array(el_orb_proj)

        if normalise == 'all':
            sum_proj[spin] += el_orb_proj

    # now go through the selected orbitals and extract what's needed
    spec_proj = []
    for spec in selection:

        if type(spec) == str:
            # spec is just an element type, therefore sum all orbitals
            element = spec
            orbitals = all_orbitals
        else:
            element, orbitals = spec
            # even if there is only one orbital, make sure we can loop over it
            orbitals = tuple(orbitals)

        proj = dict(zip(spins, [np.zeros((nbands, nkpts))] * len(spins)))
        for spin, orbital in it.product(spins, orbitals):
            proj[spin] += dict_proj[element][orbital][spin]

            if normalise == 'select':
                sum_proj[spin] += dict_proj[element][orbital][spin]

        spec_proj.append(proj)

    if normalise:
        # to prevent warnings/errors relating to divide by zero,
        # catch warnings and surround divide with np.nan_to_num
        with np.errstate(divide='ignore', invalid='ignore'):
            for spin, i in it.product(spins, range(len(spec_proj))):
                spec_proj[i][spin] = np.nan_to_num(spec_proj[i][spin] /
                                                   sum_proj[spin])
    return spec_proj


def get_reconstructed_band_structure(list_bs, efermi=None):
    """Combine a list of band structures into a single band structure.

    This is typically very useful when you split non self consistent
    band structure runs in several independent jobs and want to merge back
    the results.

    This method will also ensure that any BandStructure objects will contain
    branches.

    Args:
        list_bs (:obj:`list` of \
        :obj:`~pymatgen.electronic_structure.bandstructure.BandStructure` \
        or :obj:`~pymatgen.electronic_structure.bandstructure.BandStructureSymmLine`):
            The band structures.
        efermi (:obj:`float`, optional): The Fermi energy of the reconstructed
            band structure. If `None`, an average of all the Fermi energies
            across all band structrues is used.

    Returns:
        :obj:`pymatgen.electronic_structure.bandstructure.BandStructure` or \
        :obj:`pymatgen.electronic_structure.bandstructureBandStructureSymmLine`:
        A band structure object. The type depends on the type of the band
        structures in ``list_bs``.
    """
    if efermi is None:
        efermi = sum([b.efermi for b in list_bs]) / len(list_bs)

    kpoints = []
    labels_dict = {}
    rec_lattice = list_bs[0].lattice_rec
    nb_bands = min([list_bs[i].nb_bands for i in range(len(list_bs))])

    kpoints = np.concatenate([[k.frac_coords for k in bs.kpoints]
                              for bs in list_bs])

    dicts = [bs.labels_dict for bs in list_bs]
    labels_dict = {k: v.frac_coords for d in dicts for k, v in d.items()}

    # pymatgen band structure objects support branches. These are formed when
    # two kpoints with the same label are next to each other. This bit of code
    # will ensure that the band structure will contain branches, if it doesn't
    # already.
    dup_ids = []
    for i, k in enumerate(kpoints):
        dup_ids.append(i)
        if (tuple(k) in tuple(map(tuple, labels_dict.values()))
                and i != 0 and i != len(kpoints) - 1
                and (not np.array_equal(kpoints[i+1], k)
                     or not np.array_equal(kpoints[i-1], k))):
            dup_ids.append(i)

    kpoints = kpoints[dup_ids]

    eigenvals = {}
    eigenvals[Spin.up] = np.concatenate([bs.bands[Spin.up][:nb_bands]
                                         for bs in list_bs], axis=1)
    eigenvals[Spin.up] = eigenvals[Spin.up][:, dup_ids]

    if list_bs[0].is_spin_polarized:
        eigenvals[Spin.down] = np.concatenate([bs.bands[Spin.down][:nb_bands]
                                               for bs in list_bs], axis=1)
        eigenvals[Spin.down] = eigenvals[Spin.up][:, dup_ids]

    projections = {}
    if len(list_bs[0].projections) != 0:
        projs = [bs.projections[Spin.up][:nb_bands][dup_ids] for bs in list_bs]
        projections[Spin.up] = np.concatenate(projs, axis=1)[:, dup_ids]

        if list_bs[0].is_spin_polarized:
            projs = [bs.projections[Spin.down][:nb_bands][dup_ids]
                     for bs in list_bs]
            projections[Spin.down] = np.concatenate(projs, axis=1)[:, dup_ids]

    if isinstance(list_bs[0], BandStructureSymmLine):
        return BandStructureSymmLine(kpoints, eigenvals, rec_lattice,
                                     efermi, labels_dict,
                                     structure=list_bs[0].structure,
                                     projections=projections)
    else:
        return BandStructure(kpoints, eigenvals, rec_lattice, efermi,
                             labels_dict, structure=list_bs[0].structure,
                             projections=projections)<|MERGE_RESOLUTION|>--- conflicted
+++ resolved
@@ -1,10 +1,3 @@
-<<<<<<< HEAD
-import math
-from itertools import chain
-
-import spglib
-import seekpath
-=======
 # coding: utf-8
 # Copyright (c) Scanlon Materials Theory Group
 # Distributed under the terms of the MIT License.
@@ -16,7 +9,6 @@
   * Extend get projections to allow specifying lm orbitals and atomic sites.
 """
 
->>>>>>> 29576c05
 import numpy as np
 import itertools as it
 
@@ -29,92 +21,6 @@
 
 def get_projections_by_branches(bs, selection, normalise=None):
     """Returns orbital projections for each branch in a band structure.
-
-    Args:
-<<<<<<< HEAD
-        structure (Structure): A pymatgen structure object.
-        symprec (float): The tolerance for determining the crystal symmetry.
-
-    Attributes:
-        kpoints (dict): The high-symmetry k-point labels and their coordinates
-            as {label: coords}.
-        path (list): The high-symmetry k-point path. Each subpath is provided
-            as a list. E.g. [['A', 'B'], ['C', 'D']].
-        prim (Structure): The standardised primitive cell structure needed for
-            to obtain the correct band structure.
-        conv (Structure): The standardised conventional cell structure.
-        lattice_type (str): The Bravais lattice system. Hexagonal cells are 
-            separated into rhombohedral and hexagonal lattices.7
-        spg_symbol (str): The international space group symbol.
-        spg_number (int): The international space group number.
-        path_string (str): The high-symmetry k-point path formatted with arrows 
-            and showing disconnections between subpaths. For example:
-            "X -> Gamma | Y -> Z".
-    """
-=======
-        bs (:obj:`~pymatgen.electronic_structure.bandstructure.BandStructureSymmLine`):
-            The band structure.
-        selection (list): A list of :obj:`tuple` or :obj:`string`
-            identifying which projections to return. Projections can be
-            specified by both element and orbital, for example::
->>>>>>> 29576c05
-
-                [('Sn', 's'), ('Bi', 'p'), ('S', 'p')]
-
-            If just the element is specified then all the orbitals of that
-            element are combined. For example, the following will combine
-            all the S orbitals into a single projection::
-
-                [('Bi', 's'), ('Bi', 'p'), 'S']
-
-            Particular orbitals can also be combined, for example::
-
-                [('Bi', 's'), ('Bi', 'p'), ('S', ('s', 'p', 'd'))]
-
-        normalise (:obj:`str`, optional): Normalisation the projections.
-            Options are:
-
-              * ``'all'``: Projections normalised against the sum of all
-                   other projections.
-              * ``'select'``: Projections normalised against the sum of the
-                   selected projetions.
-              * ``None``: No normalisation performed.
-
-            Defaults to ``None``.
-
-    Returns:
-        list: A ``list`` of orbital projections for each branch of the band
-        structure, in the same order as specified in ``selection``, with
-        the format::
-
-            [ [ {spin: projections} ], [ {spin: projections} ], ... ]
-
-        Where spin is a :obj:`pymatgen.electronic_structure.core.Spin`
-        object and projections is a :obj:`numpy.array` of::
-
-            projections[band_index][kpoint_index]
-
-        If there are no projections in the band structure, then an array of
-        zeros is returned for each spin.
-    """
-    spins = bs.bands.keys()
-    projections = get_projections(bs, selection, normalise=normalise)
-
-    branches = []
-    for b in bs.branches:
-        s = b['start_index']
-        e = b['end_index'] + 1
-
-        branch_proj = projections.copy()
-        for spin, i in it.product(spins, range(len(projections))):
-            branch_proj[i][spin] = projections[i][spin][:, s:e]
-
-        branches.append(branch_proj)
-    return branches
-
-
-def get_projections(bs, selection, normalise=None):
-    """Returns orbital projections from a band structure.
 
     Args:
         bs (:obj:`~pymatgen.electronic_structure.bandstructure.BandStructureSymmLine`):
@@ -123,10 +29,10 @@
             identifying which projections to return. Projections can be
             specified by both element and orbital, for example::
 
-                [('Bi', 's'), ('Bi', 'p'), ('S', 'p')]
-
-            If just the element is specified then all the orbitals of
-            that element are combined. For example, the following will combine
+                [('Sn', 's'), ('Bi', 'p'), ('S', 'p')]
+
+            If just the element is specified then all the orbitals of that
+            element are combined. For example, the following will combine
             all the S orbitals into a single projection::
 
                 [('Bi', 's'), ('Bi', 'p'), 'S']
@@ -147,99 +53,77 @@
             Defaults to ``None``.
 
     Returns:
+        list: A ``list`` of orbital projections for each branch of the band
+        structure, in the same order as specified in ``selection``, with
+        the format::
+
+            [ [ {spin: projections} ], [ {spin: projections} ], ... ]
+
+        Where spin is a :obj:`pymatgen.electronic_structure.core.Spin`
+        object and projections is a :obj:`numpy.array` of::
+
+            projections[band_index][kpoint_index]
+
+        If there are no projections in the band structure, then an array of
+        zeros is returned for each spin.
+    """
+    spins = bs.bands.keys()
+    projections = get_projections(bs, selection, normalise=normalise)
+
+    branches = []
+    for b in bs.branches:
+        s = b['start_index']
+        e = b['end_index'] + 1
+
+        branch_proj = projections.copy()
+        for spin, i in it.product(spins, range(len(projections))):
+            branch_proj[i][spin] = projections[i][spin][:, s:e]
+
+        branches.append(branch_proj)
+    return branches
+
+
+def get_projections(bs, selection, normalise=None):
+    """Returns orbital projections from a band structure.
+
+    Args:
+        bs (:obj:`~pymatgen.electronic_structure.bandstructure.BandStructureSymmLine`):
+            The band structure.
+        selection (list): A list of :obj:`tuple` or :obj:`string`
+            identifying which projections to return. Projections can be
+            specified by both element and orbital, for example::
+
+                [('Bi', 's'), ('Bi', 'p'), ('S', 'p')]
+
+            If just the element is specified then all the orbitals of
+            that element are combined. For example, the following will combine
+            all the S orbitals into a single projection::
+
+                [('Bi', 's'), ('Bi', 'p'), 'S']
+
+            Particular orbitals can also be combined, for example::
+
+                [('Bi', 's'), ('Bi', 'p'), ('S', ('s', 'p', 'd'))]
+
+        normalise (:obj:`str`, optional): Normalisation the projections.
+            Options are:
+
+              * ``'all'``: Projections normalised against the sum of all
+                   other projections.
+              * ``'select'``: Projections normalised against the sum of the
+                   selected projetions.
+              * ``None``: No normalisation performed.
+
+            Defaults to ``None``.
+
+    Returns:
         list: A ``list`` of orbital projections, in the same order as specified
         in ``selection``, with the format::
 
-<<<<<<< HEAD
-    Args:
-        structure (Structure): A pymatgen structure object.
-        symprec (float): The tolerance for determining the crystal symmetry.
-
-    Attributes:
-        kpoints (dict): The high-symmetry k-point labels and their coordinates
-            as {label: coords}.
-        path (list): The high-symmetry k-point path. Each subpath is provided
-            as a list. E.g. [['A', 'B'], ['C', 'D']].
-        prim (Structure): The standardised primitive cell structure needed for
-            to obtain the correct band structure.
-        conv (Structure): The standardised conventional cell structure.
-        lattice_type (str): The Bravais lattice system. Hexagonal cells are
-            separated into rhombohedral and hexagonal lattices.
-        spg_symbol (str): The international space group symbol.
-        spg_number (int): The international space group number.
-        path_string (str): The high-symmetry k-point path formatted with arrows
-            and showing disconnections between subpaths. For example:
-            "X -> Gamma | Y -> Z".
-    """
-
-    def __init__(self, structure, symprec=1e-3):
-        Kpath.__init__(self, structure, symprec=symprec)
-
-
-        self._kpath = self.kpath_from_seekpath(self._seek_data['path'],
-                                               self._seek_data['point_coords'])
-
-    @classmethod
-    def kpath_from_seekpath(cls, path, point_coords):
-        """Convert seekpath-formatted kpoints path to vaspy-preferred format
-
-        If 'GAMMA' is used as a label this will be replaced by '\Gamma'.
-
-        Args:
-            path (list): A list of 2-tuples containing the labels at each side
-                of each segment of the k-point path 
-                [(A, B), (B, C), (C, D), ...] where a break in the sequence is
-                indicated by a non-repeating label e.g.
-                [(A, B), (B, C), (D, E), ...] for a break between C and D.
-            point_coords (dict): Dict of coordinates corresponding to k-point
-                labels. {'GAMMA': [0., 0., 0.], ...}
-        Returns:
-            dict: {'path', [[l1, l2, l3], [l4, l5], ...],
-                   'kpoints', {l1: [a1, b1, c1], l2: [a2, b2, c2], ...}}
-        """
-
-        # convert from seekpath format e.g. [(l1, l2), (l2, l3), (l4, l5)]
-        # to our preferred representation [[l1, l2, l3], [l4, l5]]
-        seekpath = path.copy()
-
-        path = [[seekpath[0][0]]]
-        for (k1, k2) in seekpath:
-            if path[-1] and path[-1][-1] == k1:
-                path[-1].append(k2)
-            else:
-                path.append([k1, k2])        
-
-        # Rebuild kpoints dictionary skipping any positions not on path
-        # (chain(*list) flattens nested list; set() removes duplicates.)
-        kpoints = {p: point_coords[p] for p in set(chain(*path))}
-
-        # Every path should include Gamma-point. Change the label to \Gamma
-        assert 'GAMMA' in kpoints
-        kpoints['\Gamma'] = kpoints.pop('GAMMA')
-        path = [[label.replace('GAMMA', '\Gamma') for label in subpath]
-                for subpath in path]
-        
-        return {'kpoints': kpoints, 'path': path}
-
-class PymatgenKpath(Kpath):
-    """Calculate the high-symmetry k-point path using pymatgen.
-
-    More detail on the paths generated by SeeK-path can be found in the
-    pymatgen documentation. They are based on the paper:
-    Setyawan, W., & Curtarolo, S. (2010) High-throughput electronic band
-    structure calculations: Challenges and tools. Computational Materials
-    Science, 49(2), 299-312. doi:10.1016/j.commatsci.2010.05.010
-
-    These paths should be used with primitive structures that comply with the
-    definition from the paper. This structure can be accessed using the
-    `prim` attribute and compliance between the provided structure and
-    standardised structure checked using the `correct_structure` method.
-=======
             [ {spin: projections}, {spin: projections} ... ]
 
         Where spin is a :obj:`pymatgen.electronic_structure.core.Spin`
         object and projections is a :obj:`numpy.array` of::
->>>>>>> 29576c05
 
             projections[band_index][kpoint_index]
 
